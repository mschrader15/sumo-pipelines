import os
from pathlib import Path
from typing import List, Union

from sumo_pipelines.config import PipelineConfig

from .utils.config_helpers import open_config_structured
from .pipe_handlers import create_consumers, recursive_producer

try:
    import ray

    # from ray.air import
    ray_exists = True
except ImportError:
    ray_exists = False


<<<<<<< HEAD
def run_pipeline(
    config: Union[Path, List[Path], PipelineConfig], debug: bool
) -> PipelineConfig:
=======
def run_pipeline(config: Union[Path, List[Path], PipelineConfig], debug: bool, gui: bool) -> PipelineConfig:
>>>>>>> 86221e4c
    """Run the pipeline"""
    #
    c = (
        open_config_structured(
            config,
            resolve_output=True,
        )
        if isinstance(config, (Path, str, list))
        else config
    )
    
    c.Blocks.SimulationConfig.gui = gui

    # create the consumer functions
    for k, pipeline in enumerate(c.Pipeline.pipeline):
        if pipeline.parallel:
            # initialize ray
            if not ray_exists:
                raise ImportError(
                    "Ray is not installed, but is required for parallel processing"
                )
            if ray.is_initialized():
                ray.init(
                    address="auto",
                )
            else:
                ray.init(local_mode=debug, )

            consumer = create_consumers(
                [
                    (
                        consumer.function,
                        f"Pipeline.pipeline[{k}].consumers[{i}].config",
                    )
                    for i, consumer in enumerate(pipeline.consumers)
                ],
                parallel=True,
            )
            procs = [
                consumer.remote(f)
                for f in recursive_producer(
                    [
                        (
                            consumer.function,
                            f"Pipeline.pipeline[{k}].producers[{i}].config",
                        )
                        for i, consumer in enumerate(pipeline.producers)
                    ],
                )(c)
            ]
            ray.get(procs)

        else:
            consumer = create_consumers(
                [
                    (
                        consumer.function,
                        f"Pipeline.pipeline[{k}].consumers[{i}].config",
                    )
                    for i, consumer in enumerate(pipeline.consumers)
                ],
                parallel=False,
            )
            for f in recursive_producer(
                [
                    (
                        consumer.function,
                        f"Pipeline.pipeline[{k}].producers[{i}].config",
                    )
                    for i, consumer in enumerate(pipeline.producers)
                ],
            )(c):
                consumer(f)

    return c<|MERGE_RESOLUTION|>--- conflicted
+++ resolved
@@ -16,13 +16,7 @@
     ray_exists = False
 
 
-<<<<<<< HEAD
-def run_pipeline(
-    config: Union[Path, List[Path], PipelineConfig], debug: bool
-) -> PipelineConfig:
-=======
 def run_pipeline(config: Union[Path, List[Path], PipelineConfig], debug: bool, gui: bool) -> PipelineConfig:
->>>>>>> 86221e4c
     """Run the pipeline"""
     #
     c = (
